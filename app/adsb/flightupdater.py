--- conflicted
+++ resolved
@@ -67,13 +67,6 @@
         return self._service.connection_alive
 
     def cleanup_items(self): #TODO schedule this with APScheduler
-<<<<<<< HEAD
-
-        if self._delete_after > 0:
-            delete_timestamp = datetime.datetime.utcnow(
-            ) - datetime.timedelta(minutes=self._delete_after)
-=======
->>>>>>> d0e3a956
 
         if self._delete_after > 0:
             
@@ -117,14 +110,11 @@
         except:
             logger.exception("An error occured")
 
-<<<<<<< HEAD
         end_insert = timer()
 
         print('query: {}, insert: {}, total: {}'.format(timedelta(seconds=start_insert-start),
                                                         timedelta(seconds=end_insert-start_insert), timedelta(seconds=end_insert-start)))
 
-=======
->>>>>>> d0e3a956
     def add_positions(self, positions):
         """ Inserts positions into the database"""
 
